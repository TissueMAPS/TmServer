--- conflicted
+++ resolved
@@ -3,14 +3,8 @@
 
 from tools.classifier.classifier import UnsupervisedClassifier
 
-<<<<<<< HEAD
-
 class KMeans(UnsupervisedClassifier):
 
-=======
-class KMeans(UnsupervisedClassifier):
-
->>>>>>> 9487a1eb
     def classify_sklearn(self, feature_data, k):
         # Compute the cluster centroids
         # centroids is a (k, p) where each row is a centroid in the

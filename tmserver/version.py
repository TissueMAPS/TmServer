# TmServer - TissueMAPS server application.
# Copyright (C) 2016  Markus D. Herrmann, University of Zurich and Robin Hafen
#
# This program is free software: you can redistribute it and/or modify
# it under the terms of the GNU Affero General Public License as published
# by the Free Software Foundation, either version 3 of the License, or
# (at your option) any later version.
#
# This program is distributed in the hope that it will be useful,
# but WITHOUT ANY WARRANTY; without even the implied warranty of
# MERCHANTABILITY or FITNESS FOR A PARTICULAR PURPOSE.  See the
# GNU Affero General Public License for more details.
#
# You should have received a copy of the GNU Affero General Public License
# along with this program.  If not, see <http://www.gnu.org/licenses/>.
<<<<<<< HEAD
__version__ = '0.3.2rc'
=======
__version__ = '0.4.0rc'
>>>>>>> ea3eef5d
<|MERGE_RESOLUTION|>--- conflicted
+++ resolved
@@ -13,8 +13,4 @@
 #
 # You should have received a copy of the GNU Affero General Public License
 # along with this program.  If not, see <http://www.gnu.org/licenses/>.
-<<<<<<< HEAD
-__version__ = '0.3.2rc'
-=======
 __version__ = '0.4.0rc'
->>>>>>> ea3eef5d

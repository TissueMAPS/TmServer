import os
import os.path as p
from contextlib import contextmanager
from xml.dom import minidom
from werkzeug import secure_filename
from ..extensions.database import db
from utils import (
    auto_create_directory, exec_func_after_insert,
    auto_remove_directory
)
from . import CRUDMixin, Model, HashIdModel
import tmlib.plate
import tmlib.experiment
import tmlib.cfg

# EXPERIMENT_ACCESS_LEVELS = (
#     'read',
#     'delete'
# )


class ExperimentShare(Model, CRUDMixin):
    recipient_user_id = db.Column(db.Integer, db.ForeignKey('user.id'),
                                  primary_key=True)
    donor_user_id = db.Column(db.Integer, db.ForeignKey('user.id'),
                              primary_key=True)
    experiment_id = db.Column(db.Integer, db.ForeignKey('experiment.id'),
                              primary_key=True)
    experiment = db.relationship('Experiment', uselist=False)

    # access_level = db.Column(db.Enum(*EXPERIMENT_ACCESS_LEVELS,
    #                                  name='access_level'))


def _default_experiment_location(exp):
    from _user import User
    user = User.query.get(exp.owner_id)
    dirname = secure_filename('%d__%s' % (exp.id, exp.name))
    dirpath = p.join(user.experiments_location, dirname)
    return dirpath

def _get_tmlib_object(location, plate_format):
    cfg = tmlib.cfg.UserConfiguration(location, plate_format)
    return tmlib.experiment.Experiment(location, cfg)

def _layers_location(exp):
    return _get_tmlib_object(exp.location, exp.plate_format).layers_dir

def _plates_location(exp):
    return _get_tmlib_object(exp.location, exp.plate_format).plates_dir

def _plate_sources_location(exp):
    return _get_tmlib_object(exp.location, exp.plate_format).sources_dir

def _create_locations_if_necessary(mapper, connection, exp):
    if exp.location is None:
        exp_location = _default_experiment_location(exp)
        # Temp. set the location so that all the other location functions
        # work correctly. This still has to be persisted using SQL (see below).
        exp.location = exp_location
        if not p.exists(exp_location):
            os.mkdir(exp_location)
        else:
            print 'Warning: dir %s already exists.' % exp_location
        # exp.location = loc line won't
        # persists the location on the object.
        # If done directly via SQL it works.
        table = Experiment.__table__
        connection.execute(
            table.update()
                 .where(table.c.id == exp.id)
                 .values(location=exp_location))


SUPPORTED_MICROSCOPE_TYPES = ('cellvoyager', 'visiview')
EXPERIMENT_CREATION_STAGES = (
    'WAITING_FOR_UPLOAD',
    'UPLOADING',
    'WAITING_FOR_IMAGE_CONVERSION'
    'CONVERTING_IMAGES',
    'WAITING_FOR_PYRAMID_CREATION',
    'CREATING_PYRAMIDS',
    'DONE'
)

@exec_func_after_insert(_create_locations_if_necessary)
@auto_remove_directory(lambda e: e.location)
class Experiment(HashIdModel, CRUDMixin):

    id = db.Column(db.Integer, primary_key=True)
    name = db.Column(db.String(120), index=True)

    location = db.Column(db.String(600))
    description = db.Column(db.Text)

    microscope_type = \
        db.Column(db.String(50))
    creation_stage = \
        db.Column(db.String(50))
    plate_format = db.Column(db.Integer)

    owner_id = db.Column(db.Integer, db.ForeignKey('user.id'))
    created_on = db.Column(db.DateTime, default=db.func.now())
    owner = db.relationship('User', backref='experiments')

    def __init__(self, name, owner, microscope_type, plate_format,
                 description='', location=None):
        self.name = name
        self.description = description
        self.owner_id = owner.id

        if location is not None:
            if not p.isabs(location):
                raise ValueError(
                    'The experiments location on the filesystem must be '
                    'an absolute path'
                )
            else:
                self.location = location
        else:
            self.location = None

        self.creation_stage = 'WAITING_FOR_UPLOAD'

        if not microscope_type in set(SUPPORTED_MICROSCOPE_TYPES):
            raise ValueError('Unsupported microscope type')
        else:
            self.microscope_type = microscope_type

        if not plate_format in tmlib.plate.Plate.SUPPORTED_PLATE_FORMATS:
            raise ValueError('Unsupported plate format')
        else:
            self.plate_format = plate_format

    @property
    def tmlib_object(self):
        return _get_tmlib_object(self.location, self.plate_format)

    @property
    def dataset_path(self):
        return p.join(self.location, 'data.h5')

    @property
    def plates_location(self):
        return _plates_location(self)

    @property
    def plate_sources_location(self):
        return _plate_sources_location(self)

    def belongs_to(self, user):
        return self.owner == user

<<<<<<< HEAD
    # @property
    # def dataset(self):
    #     import h5py
    #     fpath = self.dataset_path
    #     if os.path.exists(fpath):
    #         print 'LOADING DATA SET'
    #         print fpath
    #         return h5py.File(fpath, 'r')
    #     else:
    #         return None
=======
    @property
    @contextmanager
    def dataset(self):
        import h5py
        fpath = self.dataset_path
        f = h5py.File(fpath, 'r')
        yield f
        f.close()
>>>>>>> 58af4326

    def __repr__(self):
        return '<Experiment %r>' % self.name

    @property
    def layers_location(self):
        return _layers_location(self)

    @property
    def layers(self):
        layers_dir = self.layers_location
        layer_names = [name for name in os.listdir(layers_dir)
                       if p.isdir(p.join(layers_dir, name))]
        layers = []

        for layer_name in layer_names:
            layer_dir = p.join(layers_dir, layer_name)
            metainfo_file = p.join(layer_dir, 'ImageProperties.xml')

            if p.exists(metainfo_file):
                with open(metainfo_file, 'r') as f:
                    dom = minidom.parse(f)
                    width = int(dom.firstChild.getAttribute('WIDTH'))
                    height = int(dom.firstChild.getAttribute('HEIGHT'))

                    pyramid_path = '/experiments/{id}/layers/{name}/'.format(
                            id=self.hash, name=layer_name)

                    layers.append({
                        'name': layer_name,
                        'imageSize': [width, height],
                        'pyramidPath': pyramid_path
                    })

        return layers

    @property
    def is_ready_for_image_conversion(self):
        all_plate_sources_ready = \
            all([pls.is_ready_for_processing for pls in self.plate_sources])
        is_ready = \
            self.creation_stage != 'CONVERTING_IMAGES' and all_plate_sources_ready
        return is_ready

    def as_dict(self):
        return {
            'id': self.hash,
            'name': self.name,
            'description': self.description,
            'owner': self.owner.name,
            'plate_format': self.plate_format,
            'microscope_type': self.microscope_type,
            'creation_stage': self.creation_stage,
            'layers': self.layers,
            'plate_sources': [pl.as_dict() for pl in self.plate_sources],
            'plates': [pl.as_dict() for pl in self.plates]
        }<|MERGE_RESOLUTION|>--- conflicted
+++ resolved
@@ -151,18 +151,6 @@
     def belongs_to(self, user):
         return self.owner == user
 
-<<<<<<< HEAD
-    # @property
-    # def dataset(self):
-    #     import h5py
-    #     fpath = self.dataset_path
-    #     if os.path.exists(fpath):
-    #         print 'LOADING DATA SET'
-    #         print fpath
-    #         return h5py.File(fpath, 'r')
-    #     else:
-    #         return None
-=======
     @property
     @contextmanager
     def dataset(self):
@@ -171,7 +159,6 @@
         f = h5py.File(fpath, 'r')
         yield f
         f.close()
->>>>>>> 58af4326
 
     def __repr__(self):
         return '<Experiment %r>' % self.name

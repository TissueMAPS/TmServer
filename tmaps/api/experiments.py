import json
import os
import os.path as p

from flask import jsonify, request, send_file, current_app
from flask.ext.jwt import jwt_required
from flask.ext.jwt import current_identity

import numpy as np
import pandas as pd

import tmlib.experiment
import tmlib.tmaps.workflow
import tmlib.logging_utils
import tmlib.tmaps.canonical
from tmlib.readers import DatasetReader

from tmaps.models import Experiment, TaskSubmission
from tmaps.extensions.encrypt import decode
from tmaps.api import api
from tmaps.api.responses import (
    MALFORMED_REQUEST_RESPONSE,
    RESOURCE_NOT_FOUND_RESPONSE,
    NOT_AUTHORIZED_RESPONSE
)

import logging

# configure tmlib loggers
tmlib_logger = tmlib.logging_utils.configure_logging(logging.INFO)


@api.route('/experiments/<experiment_id>/layers/<layer_name>/<path:filename>', methods=['GET'])
def expdata_file(experiment_id, layer_name, filename):
    """Send a tile image for a specific layer.
    This route is accessed by openlayers."""
    # TODO: This method should also be flagged with `@jwt_required()`.
    # openlayers needs to send the token along with its request for files s.t.
    # the server can check if the user is authorized to access the experiment
    # with id `experiment_id`.
    # import ipdb; ipdb.set_trace()
    e = Experiment.get(experiment_id)
    is_authorized = True
    if is_authorized:
        filepath = p.join(e.location, 'layers', layer_name, filename)
        return send_file(filepath)
    else:
        return NOT_AUTHORIZED_RESPONSE


# TODO: Make auth required. tools subapp should receive token
<<<<<<< HEAD
@api.route('/experiments/<experiment_id>/<object_name>/features', methods=['GET'])
# @jwt_required()
def get_features(experiment_id, object_name):
=======
@api.route('/experiments/<experiment_id>/features', methods=['GET'])
@jwt_required()
def get_features(experiment_id):
>>>>>>> 58af4326
    """
    Send a list of feature objects.

    Response:

    {
        "features": [
            {
                "name": string 
            },
            ...
        ]
    }

    """

    ex = Experiment.get(experiment_id)
    if not ex:
        return RESOURCE_NOT_FOUND_RESPONSE

    if not ex.belongs_to(current_identity):
        return NOT_AUTHORIZED_RESPONSE

    features = {}

    with ex.dataset as data:
        types = data['/objects'].keys()
        for t in types:
            feature_names = data['/objects/%s/features' % t].keys()
            features[t] = [{'name': f} for f in feature_names]

<<<<<<< HEAD
    features = []
    dset = pd.DataFrame()

    with DatasetReader(exp.dataset_path) as data:
        group = '/objects/%s/features' % object_name
        datasets = data.list_datasets(group)
        for d in datasets:
            dset[d] = data.read('%s/%s' % (group, d))

    feat_objs = [{'name': f} for f in dset.columns.tolist()]

    for prop in props:
        f = _get_feat_property_extractor(prop)
        prop_values = f(dset)
        for feat, val in zip(feat_objs, prop_values):
            feat[prop] = val

        features += feat_objs
=======
    return jsonify({
        'features': features
    })


# TODO: Make auth required. tools subapp should receive token
@api.route('/experiments/<experiment_id>/features/<object_type>/<feature_name>', methods=['GET'])
@jwt_required()
def get_feature_data(experiment_id, object_type, feature_name):
    """
    Send a list of feature objects.

    Response:
>>>>>>> 58af4326

    {
        "name": str,
        "data": List[number]
    }

    """

    ex = Experiment.get(experiment_id)
    if not ex:
        return RESOURCE_NOT_FOUND_RESPONSE
    if not ex.belongs_to(current_identity):
        return NOT_AUTHORIZED_RESPONSE

    response = {}
    with ex.dataset as data:
        types = data['/objects'].keys()
        if not object_type in set(types):
            return RESOURCE_NOT_FOUND_RESPONSE
        else:
            feature_data = data['/objects/%s/features' % object_type]
            feature_names = feature_data.keys()
            if not feature_name in set(feature_names):
                return RESOURCE_NOT_FOUND_RESPONSE
            else:
                values = feature_data[feature_name][()].tolist()
                response['name'] = feature_name
                response['data'] = values

    return jsonify(response)


@api.route('/experiments', methods=['GET'])
@jwt_required()
def get_experiments():
    """
    Get all experiments for the current user

    Response:
    {
        "owned": list of experiment objects,
        "shared": list of experiment objects
    }

    where an experiment object is a dict as returned by
    Experiment.as_dict().

    """
    experiments_owned = [e.as_dict() for e in current_identity.experiments]
    experiments_shared = [e.as_dict()
                          for e in current_identity.received_experiments]
    return jsonify({
        'owned': experiments_owned,
        'shared': experiments_shared
    })


@api.route('/experiments/<experiment_id>', methods=['GET'])
@jwt_required()
def get_experiment(experiment_id):
    """
    Get an experiment by id.

    Response:
    {
        an experiment object serialized to json
    }

    where an experiment object is a dict as returned by
    Experiment.as_dict().

    """

    e = Experiment.get(experiment_id)
    if not e:
        return RESOURCE_NOT_FOUND_RESPONSE
    if not e.belongs_to(current_identity):
        return NOT_AUTHORIZED_RESPONSE
    return jsonify(e.as_dict())


def _get_feat_property_extractor(prop):
    if prop in ['min', 'max', 'mean', 'median', 'var', 'std']:
        f = getattr(np, prop)
        return lambda mat: f(mat, axis=0)
    elif prop.startswith('perc'):
        p = int(prop[-2:])
        return lambda mat: np.percentile(mat, p, axis=0)
    else:
        raise Exception('No extractor for property: ' + prop)


@api.route('/experiments', methods=['POST'])
@jwt_required()
def create_experiment():
    data = json.loads(request.data)

    name = data.get('name')
    description = data.get('description', '')
    microscope_type = data.get('microscope_type')
    plate_format = data.get('plate_format')

    if any([var is None for var in [name, microscope_type, plate_format]]):
        return MALFORMED_REQUEST_RESPONSE

    exp = Experiment.create(
        name=name,
        description=description,
        owner=current_identity,
        microscope_type=microscope_type,
        plate_format=plate_format
    )

    return jsonify(exp.as_dict())


@api.route('/experiments/<experiment_id>', methods=['DELETE'])
@jwt_required()
def delete_experiment(experiment_id):
    e = Experiment.get(experiment_id)
    if not e:
        return RESOURCE_NOT_FOUND_RESPONSE
    if not e.belongs_to(current_identity):
        return NOT_AUTHORIZED_RESPONSE

    e.delete()
    return 'Deletion ok', 200


@api.route('/experiments/<exp_id>/convert-images', methods=['POST'])
@jwt_required()
def convert_images(exp_id):
    """
    Performs stage "image_conversion" of the canonical TissueMAPS workflow,
    consisting of the steps "metaextract", "metaconfig", and "imextract"
    """
    e = Experiment.get(exp_id)
    if not e:
        return RESOURCE_NOT_FOUND_RESPONSE
    if not e.belongs_to(current_identity):
        return NOT_AUTHORIZED_RESPONSE
    # if not e.creation_stage == 'WAITING_FOR_IMAGE_CONVERSION':
    #     return 'Experiment not in stage WAITING_FOR_IMAGE_CONVERSION', 400

    engine = current_app.extensions['gc3pie'].engine
    session = current_app.extensions['gc3pie'].session

    data = json.loads(request.data)
    metaconfig_args = data['metaconfig']
    imextract_args = data['imextract']

    exp = e.tmlib_object

    workflow_description = tmlib.tmaps.canonical.CanonicalWorkflowDescription()
    conversion_stage = tmlib.tmaps.canonical.CanonicalWorkflowStageDescription(
        name='image_conversion')
    metaextract_step = tmlib.tmaps.canonical.CanonicalWorkflowStepDescription(
        name='metaextract', args={})
    metaconfig_step = tmlib.tmaps.canonical.CanonicalWorkflowStepDescription(
        name='metaconfig', args=metaconfig_args)
    imextract_step = tmlib.tmaps.canonical.CanonicalWorkflowStepDescription(
        name='imextract', args=imextract_args)
    conversion_stage.add_step(metaextract_step)
    conversion_stage.add_step(metaconfig_step)
    conversion_stage.add_step(imextract_step)
    workflow_description.add_stage(conversion_stage)

    # Create tmlib.workflow.Workflow object that can be added to the session
    jobs = tmlib.tmaps.workflow.Workflow(exp, verbosity=1, start_stage='image_conversion',
                    description=workflow_description)

    # Add the task to the persistent session
    e.update(creation_stage='CONVERTING_IMAGES')

    # Add the new task to the session
    persistent_id = session.add(jobs)

    # TODO: Check if necessary
    # TODO: Consider session.flush()
    session.save_all()

    # Add only the new task in the session to the engine
    # (all other tasks are already in the engine)
    task = session.load(persistent_id)
    engine.add(task)

    # Create a database entry that links the current user
    # to the task and experiment for which this task is executed.
    TaskSubmission.create(
        submitting_user_id=current_identity.id,
        experiment_id=e.id,
        task_id=persistent_id)

    e.update(creation_stage='WAITING_FOR_IMAGE_CONVERSION')

    # TODO: Return thumbnails
    return 'Creation ok', 200


@api.route('/experiments/<exp_id>/rerun-metaconfig', methods=['POST'])
@jwt_required()
def rerun_metaconfig(exp_id):
    """
    Reruns the step "metaconfig" (and the subsequent step "imextract")
    of stage "image_conversion" of the canonical TissueMAPS workflow.

    Note
    ----
    This works only if the "metaextract" step was already performed previously
    and terminated successfully.
    """
    e = Experiment.get(exp_id)
    if not e:
        return RESOURCE_NOT_FOUND_RESPONSE
    if not e.belongs_to(current_identity):
        return NOT_AUTHORIZED_RESPONSE
    # if not e.creation_stage == 'WAITING_FOR_IMAGE_CONVERSION':
    #     return 'Experiment not in stage WAITING_FOR_IMAGE_CONVERSION', 400

    engine = current_app.extensions['gc3pie'].engine
    session = current_app.extensions['gc3pie'].session

    data = json.loads(request.data)
    metaextract_args = data['metaextract']
    metaconfig_args = data['metaconfig']
    imextract_args = data['imextract']

    exp = Exp(e.location)
    workflow_description = CanonicalWorkflowDescription()
    conversion_stage = CanonicalWorkflowStageDescription(
                            name='image_conversion')
    metaextract_step = CanonicalWorkflowStepDescription(
                            name='metaextract', args=metaextract_args)
    metaconfig_step = CanonicalWorkflowStepDescription(
                            name='metaconfig', args=metaconfig_args)
    imextract_step = CanonicalWorkflowStepDescription(
                            name='imextract', args=imextract_args)
    conversion_stage.add_step(metaextract_step)
    conversion_stage.add_step(metaconfig_step)
    conversion_stage.add_step(imextract_step)
    workflow_description.add_stage(conversion_stage)

    jobs = Workflow(exp, verbosity=1, start_stage='image_conversion',
                    start_step='metaconfig', description=workflow_description)

    # Add the task to the persistent session
    e.update(creation_stage='CONVERTING_IMAGES')

    # Add the new task to the session
    persistent_id = session.add(jobs)

    # Add only the new task in the session to the engine
    # (all other tasks are already in the engine)
    for task in session:
        if task.persistent_id == persistent_id:
            engine.add(task)

    # Create a database entry that links the current user
    # to the task and experiment for which this task is executed.
    TaskSubmission.create(
        submitting_user_id=current_identity.id,
        experiment_id=e.id,
        task_id=persistent_id)

    e.update(creation_stage='WAITING_FOR_IMAGE_CONVERSION')

    return 'Creation ok', 200


@api.route('/experiments/<exp_id>/create_pyramids', methods=['POST'])
@jwt_required()
def create_pyramids(exp_id):
    """
    Submits stage "pyramid_creation" of the canonical TissueMAPS workflow,
    consisting of the "illuminati" step.
    Optionally submits stage "image_preprocessing", consisting of steps
    "corilla" and/or "align", prior to the submission of "pyramid_creation"
    in case the arguments "illumcorr" and/or "align" of the "illuminati" step
    were set to ``True``.
    """
    e = Experiment.get(exp_id)
    if not e:
        return RESOURCE_NOT_FOUND_RESPONSE
    if not e.belongs_to(current_identity):
        return NOT_AUTHORIZED_RESPONSE
    # if not e.creation_stage == 'WAITING_FOR_IMAGE_CONVERSION':
    #     return 'Experiment not in stage WAITING_FOR_IMAGE_CONVERSION', 400

    engine = current_app.extensions['gc3pie'].engine
    session = current_app.extensions['gc3pie'].session

    data = json.loads(request.data)
    illuminati_args = data['illuminati']
    # NOTE: If the user wants to correct images for illumination artifacts
    # and/or align images between cycles, the arguments for the "corilla"
    # and "align" steps have to be provided as well (otherwise empty
    # objects should be provided)
    corilla_args = data['corilla']
    align_args = data['align']

    workflow_description = tmlib.tmaps.canonical.CanonicalWorkflowDescription()
    if corilla_args or align_args:
        preprocessing_stage = CanonicalWorkflowStageDescription(
                                name='image_preprocessing')
        if corilla_args:
            corilla_step = CanonicalWorkflowStepDescription(
                                name='corilla', args=corilla_args)
            preprocessing_stage.add_step(corilla_step)
        if align_args:
            align_step = CanonicalWorkflowStepDescription(
                                name='align', args=align_args)
            preprocessing_stage.add_step(align_step)
        workflow_description.add_stage(preprocessing_stage)
    pyramid_creation_stage = CanonicalWorkflowStageDescription(
                                name='pyramid_creation')
    illuminati_step = CanonicalWorkflowStepDescription(
                                name='illuminati', args=illuminati_args)
    pyramid_creation_stage.add_step(illuminati_step)
    workflow_description.add_stage(pyramid_creation_stage)

    exp = Exp(e.location)
    jobs = Workflow(exp, verbosity=1, description=workflow_description)

    # Add the task to the persistent session
    e.update(creation_stage='CONVERTING_IMAGES')

    # Add the new task to the session
    persistent_id = session.add(jobs)

    # Add only the new task in the session to the engine
    # (all other tasks are already in the engine)
    for task in session:
        if task.persistent_id == persistent_id:
            engine.add(task)

    # Create a database entry that links the current user
    # to the task and experiment for which this task is executed.
    TaskSubmission.create(
        submitting_user_id=current_identity.id,
        experiment_id=e.id,
        task_id=persistent_id)

    e.update(creation_stage='WAITING_FOR_IMAGE_CONVERSION')

    # TODO: Return thumbnails
    return 'Creation ok', 200


@api.route('/experiments/<experiment_id>/objects', methods=['GET'])
@jwt_required()
def get_objects(experiment_id):
    """

    Response:

    {
        objects: {
            -- Each supported type will get an entry
            cells: {
                ids: [1, 2, ..., n],
                visual_type: 'polygon',
                -- map_data can store information that is
                -- specific to the chosen visual_type.
                map_data: {
                    coordinates: {
                        1: [[x1, y1], [x2, y2], ....],
                        2: [[x1, y1], [x2, y2], ....],
                        ...
                    }
                }
            }
        }
    }

    """
    ex = Experiment.get(experiment_id)
    if not ex:
        return RESOURCE_NOT_FOUND_RESPONSE

<<<<<<< HEAD
    # Load outlines for each object from the HDF5 file
    experiment = tmlib.experiment.Experiment(ex.location)
    filename = os.path.join(experiment.dir, experiment.data_file)
    outlines = dict()
    with DatasetReader(filename) as data:
        print 'object name: ', object_name
        group_name = '/objects/%s/coordinates' % object_name
        ids = data.list_datasets(group_name)
        for i in ids:
            outlines[i] = data.read('%s/%s' % (group_name, i)).tolist()
=======
    if not ex.belongs_to(current_identity):
        return NOT_AUTHORIZED_RESPONSE

    objects = {}

    with ex.dataset as data:
        types = data['/objects'].keys()

        for t in types:
            objects[t] = {}
>>>>>>> 58af4326

            object_data = data['/objects/%s' % t]

            # TODO: Fix this
            # objects[t]['visual_type'] = object_data.attrs['visual_type']
            objects[t]['visual_type'] = 'polygon'
            objects[t]['ids'] = object_data['ids'][()].tolist()
            objects[t]['map_data'] = {}

            # TODO: This should be done in a generic fashion.
            # The whole content of map_data should be added to objects[t]['map_data'],
            # regardless of its actual structure. The content should be converted
            # to dicts and lists, s.t. they can be jsonified.
            objects[t]['map_data']['coordinates'] = {}
            for id in object_data['map_data/coordinates']:
                objects[t]['map_data']['coordinates'][int(id)] = \
                    object_data['map_data/coordinates/%s' % id][()].tolist()

    return jsonify({
        'objects': objects
    })


@api.route('/experiments/<exp_id>/creation-stage', methods=['PUT'])
@jwt_required()
def change_creation_state(exp_id):
    e = Experiment.get(exp_id)
    if not e:
        return RESOURCE_NOT_FOUND_RESPONSE
    if not e.belongs_to(current_identity):
        return NOT_AUTHORIZED_RESPONSE

    data = json.loads(request.data)
    new_stage = data['stage']

    if new_stage == 'WAITING_FOR_IMAGE_CONVERSION' and e.is_ready_for_image_conversion:
        e.update(creation_stage='WAITING_FOR_IMAGE_CONVERSION')
        return 'Stage changed', 200
    elif new_stage == 'WAITING_FOR_UPLOAD':
        e.update(creation_stage='WAITING_FOR_UPLOAD')
        return 'Stage changed', 200
    # TODO: Check that all plates have been created, only then allow changing states
    elif new_stage == 'WAITING_FOR_PYRAMID_CREATION':
        e.update(creation_stage='WAITING_FOR_PYRAMID_CREATION')
        return 'Stage changed', 200
    else:
        return 'Stage change impossible', 400<|MERGE_RESOLUTION|>--- conflicted
+++ resolved
@@ -7,7 +7,6 @@
 from flask.ext.jwt import current_identity
 
 import numpy as np
-import pandas as pd
 
 import tmlib.experiment
 import tmlib.tmaps.workflow
@@ -49,15 +48,9 @@
 
 
 # TODO: Make auth required. tools subapp should receive token
-<<<<<<< HEAD
-@api.route('/experiments/<experiment_id>/<object_name>/features', methods=['GET'])
-# @jwt_required()
-def get_features(experiment_id, object_name):
-=======
 @api.route('/experiments/<experiment_id>/features', methods=['GET'])
 @jwt_required()
 def get_features(experiment_id):
->>>>>>> 58af4326
     """
     Send a list of feature objects.
 
@@ -89,26 +82,6 @@
             feature_names = data['/objects/%s/features' % t].keys()
             features[t] = [{'name': f} for f in feature_names]
 
-<<<<<<< HEAD
-    features = []
-    dset = pd.DataFrame()
-
-    with DatasetReader(exp.dataset_path) as data:
-        group = '/objects/%s/features' % object_name
-        datasets = data.list_datasets(group)
-        for d in datasets:
-            dset[d] = data.read('%s/%s' % (group, d))
-
-    feat_objs = [{'name': f} for f in dset.columns.tolist()]
-
-    for prop in props:
-        f = _get_feat_property_extractor(prop)
-        prop_values = f(dset)
-        for feat, val in zip(feat_objs, prop_values):
-            feat[prop] = val
-
-        features += feat_objs
-=======
     return jsonify({
         'features': features
     })
@@ -122,7 +95,6 @@
     Send a list of feature objects.
 
     Response:
->>>>>>> 58af4326
 
     {
         "name": str,
@@ -502,18 +474,6 @@
     if not ex:
         return RESOURCE_NOT_FOUND_RESPONSE
 
-<<<<<<< HEAD
-    # Load outlines for each object from the HDF5 file
-    experiment = tmlib.experiment.Experiment(ex.location)
-    filename = os.path.join(experiment.dir, experiment.data_file)
-    outlines = dict()
-    with DatasetReader(filename) as data:
-        print 'object name: ', object_name
-        group_name = '/objects/%s/coordinates' % object_name
-        ids = data.list_datasets(group_name)
-        for i in ids:
-            outlines[i] = data.read('%s/%s' % (group_name, i)).tolist()
-=======
     if not ex.belongs_to(current_identity):
         return NOT_AUTHORIZED_RESPONSE
 
@@ -524,7 +484,6 @@
 
         for t in types:
             objects[t] = {}
->>>>>>> 58af4326
 
             object_data = data['/objects/%s' % t]
 

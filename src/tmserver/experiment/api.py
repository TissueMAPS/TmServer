--- conflicted
+++ resolved
@@ -453,16 +453,10 @@
             ).\
             order_by(tm.Task.id).\
             limit(batch_size).\
-<<<<<<< HEAD
-            offset(batch*batch_size).\
-            all()
-        status = [t.status for t in tasks]
-=======
             offset(index).\
             all()
         status = [t.status for t in tasks]
 
->>>>>>> 02135633
     return jsonify({
         'data': status
     })
